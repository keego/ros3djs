{
  "name": "ros3d",
  "homepage": "https://www.robotwebtools.org",
  "description": "The standard ROS Javascript Visualization Library",
  "version": "0.18.0",
  "license": "BSD-3-Clause",
  "main": "./build/ros3d.cjs.js",
  "module": "./build/ros3d.esm.js",
  "dependencies": {
    "eventemitter2": "~2.2.0",
    "roslib": ">=0.14.0",
    "three": "^0.88.0"
  },
  "devDependencies": {
    "chai": "^3.5.0",
<<<<<<< HEAD
    "debug": "^3.1.0",
    "grunt": "^1.0.1",
=======
    "grunt": "^1.0.2",
>>>>>>> b1f82470
    "grunt-contrib-clean": "^1.0.0",
    "grunt-contrib-concat": "^1.0.1",
    "grunt-contrib-jshint": "^1.1.0",
    "grunt-contrib-uglify": "^2.0.0",
    "grunt-contrib-watch": "^1.0.0",
    "grunt-execute": "^0.2.2",
    "grunt-jsdoc": "^2.1.0",
    "grunt-karma": "^2.0.0",
    "grunt-pipe": "^0.2.0",
    "karma": "^1.1.1",
    "karma-chai": "^0.1.0",
    "mocha": "^3.2.0",
    "rollup": "^0.56.4",
    "rollup-plugin-commonjs": "^8.3.0",
    "rollup-plugin-filesize": "^1.5.0",
    "rollup-plugin-node-resolve": "^3.0.3",
    "rollup-plugin-uglify": "^3.0.0"
  },
  "repository": {
    "type": "git",
    "url": "https://github.com/RobotWebTools/ros3djs/releases"
  },
  "scripts": {
    "build": "rollup -c",
    "transpile": "DEBUG=* grunt transpile"
  },
  "keywords": [
    "ROS",
    "ros",
    "roslib",
    "roslibjs",
    "ros3d",
    "ros3djs",
    "robot"
  ],
  "author": "Robot Webtools Team <robot-web-tools@googlegroups.com> (http://robotwebtools.org)",
  "directories": {
    "example": "examples"
  }
}<|MERGE_RESOLUTION|>--- conflicted
+++ resolved
@@ -13,12 +13,8 @@
   },
   "devDependencies": {
     "chai": "^3.5.0",
-<<<<<<< HEAD
     "debug": "^3.1.0",
-    "grunt": "^1.0.1",
-=======
     "grunt": "^1.0.2",
->>>>>>> b1f82470
     "grunt-contrib-clean": "^1.0.0",
     "grunt-contrib-concat": "^1.0.1",
     "grunt-contrib-jshint": "^1.1.0",
