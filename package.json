{
  "name": "ros3d",
  "homepage": "https://www.robotwebtools.org",
  "description": "The standard ROS Javascript Visualization Library",
  "version": "0.18.0",
  "license": "BSD-3-Clause",
  "main": "./build/ros3d.cjs.js",
  "module": "./build/ros3d.esm.js",
  "dependencies": {
    "eventemitter2": "~2.2.0",
    "roslib": ">=0.14.0",
    "three": "^0.88.0"
  },
  "devDependencies": {
    "chai": "^3.5.0",
<<<<<<< HEAD
    "grunt": "^1.0.1",
=======
    "debug": "^3.1.0",
    "grunt": "^1.0.2",
>>>>>>> 05dbe3d2
    "grunt-contrib-clean": "^1.0.0",
    "grunt-contrib-concat": "^1.0.1",
    "grunt-contrib-jshint": "^1.1.0",
    "grunt-contrib-uglify": "^2.0.0",
    "grunt-contrib-watch": "^1.0.0",
    "grunt-execute": "^0.2.2",
    "grunt-jsdoc": "^2.1.0",
    "grunt-karma": "^2.0.0",
    "grunt-pipe": "^0.2.0",
    "karma": "^1.1.1",
    "karma-chai": "^0.1.0",
    "mocha": "^3.2.0",
    "rollup": "^0.56.4",
    "rollup-plugin-commonjs": "^8.3.0",
    "rollup-plugin-filesize": "^1.5.0",
    "rollup-plugin-node-resolve": "^3.0.3",
    "rollup-plugin-uglify": "^3.0.0"
  },
  "repository": {
    "type": "git",
    "url": "https://github.com/RobotWebTools/ros3djs/releases"
  },
  "scripts": {
    "build": "rollup -c"
  },
  "keywords": [
    "ROS",
    "ros",
    "roslib",
    "roslibjs",
    "ros3d",
    "ros3djs",
    "robot"
  ],
  "author": "Robot Webtools Team <robot-web-tools@googlegroups.com> (http://robotwebtools.org)",
  "directories": {
    "example": "examples"
  }
}<|MERGE_RESOLUTION|>--- conflicted
+++ resolved
@@ -13,12 +13,7 @@
   },
   "devDependencies": {
     "chai": "^3.5.0",
-<<<<<<< HEAD
-    "grunt": "^1.0.1",
-=======
-    "debug": "^3.1.0",
     "grunt": "^1.0.2",
->>>>>>> 05dbe3d2
     "grunt-contrib-clean": "^1.0.0",
     "grunt-contrib-concat": "^1.0.1",
     "grunt-contrib-jshint": "^1.1.0",
