{
  "name": "ros3d",
  "homepage": "https://www.robotwebtools.org",
  "description": "The standard ROS Javascript Visualization Library",
  "version": "0.18.0",
  "license": "BSD-3-Clause",
  "main": "./build/ros3d.cjs.js",
  "module": "./build/ros3d.esm.js",
  "dependencies": {
    "eventemitter2": "~2.2.0",
    "roslib": ">=0.14.0",
    "three": "^0.88.0"
  },
  "devDependencies": {
    "chai": "^3.5.0",
    "grunt": "^1.0.2",
    "grunt-contrib-clean": "^1.0.0",
    "grunt-contrib-concat": "^1.0.1",
    "grunt-contrib-watch": "^1.0.0",
    "grunt-execute": "git+https://github.com/gruntjs-updater/grunt-execute.git#peerDep",
    "grunt-jsdoc": "^2.1.0",
    "grunt-karma": "^2.0.0",
    "grunt-pipe": "git+https://github.com/gruntjs-updater/grunt-pipe.git#peerDep",
    "grunt-shell": "^2.1.0",
    "gruntify-eslint": "^4.0.0",
    "karma": "^1.1.1",
    "karma-chai": "^0.1.0",
    "mocha": "^3.2.0",
    "rollup": "^0.56.4",
    "rollup-plugin-commonjs": "^8.3.0",
    "rollup-plugin-filesize": "^1.5.0",
    "rollup-plugin-node-resolve": "^3.0.3",
    "rollup-plugin-uglify": "^3.0.0"
  },
  "repository": {
    "type": "git",
    "url": "https://github.com/RobotWebTools/ros3djs/releases"
  },
  "scripts": {
    "build": "grunt build",
<<<<<<< HEAD
=======
    "lint": "grunt lint",
    "lint-fix": "grunt lint-fix",
    "transpile": "DEBUG=* grunt transpile"
>>>>>>> 563430cd
  },
  "keywords": [
    "ROS",
    "ros",
    "roslib",
    "roslibjs",
    "ros3d",
    "ros3djs",
    "robot"
  ],
  "author": "Robot Webtools Team <robot-web-tools@googlegroups.com> (http://robotwebtools.org)",
  "directories": {
    "example": "examples"
  }
}<|MERGE_RESOLUTION|>--- conflicted
+++ resolved
@@ -38,12 +38,8 @@
   },
   "scripts": {
     "build": "grunt build",
-<<<<<<< HEAD
-=======
     "lint": "grunt lint",
-    "lint-fix": "grunt lint-fix",
-    "transpile": "DEBUG=* grunt transpile"
->>>>>>> 563430cd
+    "lint-fix": "grunt lint-fix"
   },
   "keywords": [
     "ROS",
