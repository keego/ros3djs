<<<<<<< HEAD
=======
/* jshint es5: false, esversion: 6, node: true */
const {
  debugRules,
  dependencies,
  inheritance,
  injectImports,
  transpileToEs6
} = require('./es6-transpiler');
>>>>>>> 346ad621

// Export Grunt config
module.exports = function(grunt) {

  grunt.initConfig({
    pkg: grunt.file.readJSON('package.json'),
    jshint: {
      options: {
        jshintrc: '.jshintrc'
      },
      files: [
        'Gruntfile.js',
        './src/*.js',
        './src/**/*.js',
        './tests/*.js'
      ]
    },
    shell: {
      build: {
        command: 'rollup -c'
      }
    },
    karma: {
      build: {
        configFile: './test/karma.conf.js',
        singleRun: true,
        browsers: ['PhantomJS']
      }
    },
    watch: {
      dev: {
        options: {
          interrupt: true
        },
        files: [
          './src/*.js',
          './src/**/*.js'
        ],
        tasks: ['concat']
      },
      build_and_watch: {
        options: {
          interrupt: true
        },
        files: [
          'Gruntfile.js',
          '.jshintrc',
          './src/*.js',
          './src/**/*.js'
        ],
        tasks: ['build']
      }
    },
    clean: {
      options: {
        force: true
      },
      doc: ['./doc']
    },
    jsdoc: {
      doc: {
        src: [
          './src/*.js',
          './src/**/*.js'
        ],
        options: {
          destination: './doc',
          configure: 'jsdoc_conf.json'
        }
      }
<<<<<<< HEAD
=======
    },
    pipe: {
      transpile: {
        options: {
          process: transpileToEs6,
        },
        files: [{
          expand: true,
          cwd: 'src',
          src: [
            '*.js',
            '**/*.js',
          ],
          dest: 'src-esm/',
        }]
      },
      transpile_imports: {
        options: {
          process: injectImports,
        },
        files: [{
          expand: true,
          cwd: 'src-esm',
          src: [
            '*.js',
            '**/*.js',
          ],
          dest: 'src-esm/',
        }]
      },
      transpile_index: {
        files: [{
          expand: true,
          cwd: 'es6-support',
          src: [
            'index.js'
          ],
          dest: 'src-esm/'
        }]
      }
    },
    execute: {
      transpile: {
        call: (grunt, options) => {
          console.log();
          if (debugRules.logInternalDepsAtEnd) {
            console.log('Internal dependencies');
            console.log(dependencies.internalToString());
          }
          if (debugRules.logExternalDepsAtEnd) {
            console.log('External dependencies');
            console.log(dependencies.externalToString());
          }
          if (debugRules.logInheritanceAtEnd) {
            console.log('Inheritance hierarchy');
            console.log(inheritance.toString());
          }

          console.log();
        },
      }
>>>>>>> 346ad621
    }
  });

  grunt.loadNpmTasks('grunt-contrib-concat');
  grunt.loadNpmTasks('grunt-contrib-jshint');
  grunt.loadNpmTasks('grunt-contrib-watch');
  grunt.loadNpmTasks('grunt-contrib-clean');
  grunt.loadNpmTasks('grunt-jsdoc');
  grunt.loadNpmTasks('grunt-karma');
  grunt.loadNpmTasks('grunt-pipe');
  grunt.loadNpmTasks('grunt-execute');
  grunt.loadNpmTasks('grunt-shell');

  grunt.registerTask('dev', ['concat', 'watch']);
  grunt.registerTask('build', ['jshint', 'pipe', 'shell']);
  grunt.registerTask('build_and_watch', ['watch']);
  grunt.registerTask('doc', ['clean', 'jsdoc']);
};<|MERGE_RESOLUTION|>--- conflicted
+++ resolved
@@ -1,14 +1,3 @@
-<<<<<<< HEAD
-=======
-/* jshint es5: false, esversion: 6, node: true */
-const {
-  debugRules,
-  dependencies,
-  inheritance,
-  injectImports,
-  transpileToEs6
-} = require('./es6-transpiler');
->>>>>>> 346ad621
 
 // Export Grunt config
 module.exports = function(grunt) {
@@ -21,10 +10,10 @@
       },
       files: [
         'Gruntfile.js',
-        './src/*.js',
-        './src/**/*.js',
+        './build/ros3d.js',
         './tests/*.js'
-      ]
+        ],
+      },
     },
     shell: {
       build: {
@@ -79,70 +68,6 @@
           configure: 'jsdoc_conf.json'
         }
       }
-<<<<<<< HEAD
-=======
-    },
-    pipe: {
-      transpile: {
-        options: {
-          process: transpileToEs6,
-        },
-        files: [{
-          expand: true,
-          cwd: 'src',
-          src: [
-            '*.js',
-            '**/*.js',
-          ],
-          dest: 'src-esm/',
-        }]
-      },
-      transpile_imports: {
-        options: {
-          process: injectImports,
-        },
-        files: [{
-          expand: true,
-          cwd: 'src-esm',
-          src: [
-            '*.js',
-            '**/*.js',
-          ],
-          dest: 'src-esm/',
-        }]
-      },
-      transpile_index: {
-        files: [{
-          expand: true,
-          cwd: 'es6-support',
-          src: [
-            'index.js'
-          ],
-          dest: 'src-esm/'
-        }]
-      }
-    },
-    execute: {
-      transpile: {
-        call: (grunt, options) => {
-          console.log();
-          if (debugRules.logInternalDepsAtEnd) {
-            console.log('Internal dependencies');
-            console.log(dependencies.internalToString());
-          }
-          if (debugRules.logExternalDepsAtEnd) {
-            console.log('External dependencies');
-            console.log(dependencies.externalToString());
-          }
-          if (debugRules.logInheritanceAtEnd) {
-            console.log('Inheritance hierarchy');
-            console.log(inheritance.toString());
-          }
-
-          console.log();
-        },
-      }
->>>>>>> 346ad621
     }
   });
 
@@ -157,7 +82,7 @@
   grunt.loadNpmTasks('grunt-shell');
 
   grunt.registerTask('dev', ['concat', 'watch']);
-  grunt.registerTask('build', ['jshint', 'pipe', 'shell']);
+  grunt.registerTask('build', ['concat', 'jshint', 'uglify']);
   grunt.registerTask('build_and_watch', ['watch']);
   grunt.registerTask('doc', ['clean', 'jsdoc']);
 };