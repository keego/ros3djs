--- conflicted
+++ resolved
@@ -1,13 +1,3 @@
-<<<<<<< HEAD
-=======
-const {
-  debugRules,
-  dependencies,
-  inheritance,
-  injectImports,
-  transpileToEs6
-} = require('./es6-transpiler');
->>>>>>> 563430cd
 
 // Export Grunt config
 module.exports = function(grunt) {
@@ -26,14 +16,6 @@
           './tests/*.js'
         ],
       },
-<<<<<<< HEAD
-      files: [
-        'Gruntfile.js',
-        './build/ros3d.js',
-        './tests/*.js'
-        ],
-      },
-=======
       fix: {
         options: {
           configFile: '<%= eslint.lint.options.configFile  %>',
@@ -41,7 +23,6 @@
         },
         src: '<%= eslint.lint.src  %>',
       }
->>>>>>> 563430cd
     },
     shell: {
       build: {
@@ -110,16 +91,9 @@
   grunt.loadNpmTasks('gruntify-eslint');
 
   grunt.registerTask('dev', ['concat', 'watch']);
-<<<<<<< HEAD
-  grunt.registerTask('build', ['concat', 'jshint', 'uglify']);
-  grunt.registerTask('build_and_watch', ['watch']);
-  grunt.registerTask('doc', ['clean', 'jsdoc']);
-=======
-  grunt.registerTask('transpile', ['pipe', 'execute']);
-  grunt.registerTask('build', ['eslint:lint', 'pipe', 'shell']);
+  grunt.registerTask('build', ['eslint:lint', 'shell']);
   grunt.registerTask('build_and_watch', ['watch']);
   grunt.registerTask('doc', ['clean', 'jsdoc']);
   grunt.registerTask('lint', ['eslint:lint',]);
   grunt.registerTask('lint-fix', ['eslint:fix',]);
->>>>>>> 563430cd
 };