import THREE from '../../shims/three/core.js';
import '../../shims/three/STLLoader.js';
import '../../shims/three/ColladaLoader.js';

/**
 * @author Jihoon Lee - jihoonlee.in@gmail.com
 * @author Russell Toris - rctoris@wpi.edu
 */

export class MeshResource extends THREE.Object3D {

  /**
   * A MeshResource is an THREE object that will load from a external mesh file. Currently loads
   * Collada files.
   *
   * @constructor
   * @param options - object with following keys:
   *
   *  * path (optional) - the base path to the associated models that will be loaded
   *  * resource - the resource file name to load
   *  * material (optional) - the material to use for the object
   *  * warnings (optional) - if warnings should be printed
   */
  constructor(options) {
    super();
    var that = this;
    options = options || {};
    var path = options.path || '/';
    var resource = options.resource;
    var material = options.material || null;
    this.warnings = options.warnings;


    // check for a trailing '/'
    if (path.substr(path.length - 1) !== '/') {
      path += '/';
    }

<<<<<<< HEAD
    var uri = path + resource;
    var fileType = uri.substr(-4).toLowerCase();

    // check the type
    var loader;
    if (fileType === '.dae') {
      loader = new THREE.ColladaLoader();
      loader.log = function(message) {
        if (that.warnings) {
          console.warn(message);
        }
      };
      loader.load(uri, function colladaReady(collada) {
        // check for a scale factor in ColladaLoader2
        // add a texture to anything that is missing one
        if(material !== null) {
          collada.scene.traverse(function(child) {
            if(child instanceof THREE.Mesh) {
              if(child.material === undefined) {
                child.material = material;
              }
            }
          });
        }

        that.add(collada.scene);
      });
    } else if (fileType === '.stl') {
      loader = new THREE.STLLoader();
      {
        loader.load(uri, function ( geometry ) {
          geometry.computeFaceNormals();
          var mesh;
          if(material !== null) {
            mesh = new THREE.Mesh( geometry, material );
          } else {
            mesh = new THREE.Mesh( geometry, new THREE.MeshBasicMaterial( { color: 0x999999 } ) );
          }
          that.add(mesh);
        } );
      }
=======
  // check the type
  var loader;
  if (fileType === '.dae') {
    loader = new THREE.ColladaLoader();
    loader.log = function(message) {
      if (that.warnings) {
        console.warn(message);
      }
    };
    loader.load(
      uri,
      function colladaReady(collada) {
        // check for a scale factor in ColladaLoader2
        // add a texture to anything that is missing one
        if(material !== null) {
          collada.scene.traverse(function(child) {
            if(child instanceof THREE.Mesh) {
              if(child.material === undefined) {
                child.material = material;
              }
            }
          });
        }

        that.add(collada.scene);
      },
      /*onProgress=*/null,
      function onLoadError(error) {
        console.error(error);
      });
  } else if (fileType === '.stl') {
    loader = new THREE.STLLoader();
    {
      loader.load(uri,
                  function ( geometry ) {
                    geometry.computeFaceNormals();
                    var mesh;
                    if(material !== null) {
                      mesh = new THREE.Mesh( geometry, material );
                    } else {
                      mesh = new THREE.Mesh( geometry,
                                             new THREE.MeshBasicMaterial( { color: 0x999999 } ) );
                    }
                    that.add(mesh);
                  },
                  /*onProgress=*/null,
                  function onLoadError(error) {
                    console.error(error);
                  });
>>>>>>> 05dbe3d2
    }
  };
}<|MERGE_RESOLUTION|>--- conflicted
+++ resolved
@@ -36,7 +36,6 @@
       path += '/';
     }
 
-<<<<<<< HEAD
     var uri = path + resource;
     var fileType = uri.substr(-4).toLowerCase();
 
@@ -49,86 +48,47 @@
           console.warn(message);
         }
       };
-      loader.load(uri, function colladaReady(collada) {
-        // check for a scale factor in ColladaLoader2
-        // add a texture to anything that is missing one
-        if(material !== null) {
-          collada.scene.traverse(function(child) {
-            if(child instanceof THREE.Mesh) {
-              if(child.material === undefined) {
-                child.material = material;
+      loader.load(
+        uri,
+        function colladaReady(collada) {
+          // check for a scale factor in ColladaLoader2
+          // add a texture to anything that is missing one
+          if(material !== null) {
+            collada.scene.traverse(function(child) {
+              if(child instanceof THREE.Mesh) {
+                if(child.material === undefined) {
+                  child.material = material;
+                }
               }
-            }
-          });
-        }
+            });
+          }
 
-        that.add(collada.scene);
-      });
+          that.add(collada.scene);
+        },
+        /*onProgress=*/null,
+        function onLoadError(error) {
+          console.error(error);
+        });
     } else if (fileType === '.stl') {
       loader = new THREE.STLLoader();
       {
-        loader.load(uri, function ( geometry ) {
-          geometry.computeFaceNormals();
-          var mesh;
-          if(material !== null) {
-            mesh = new THREE.Mesh( geometry, material );
-          } else {
-            mesh = new THREE.Mesh( geometry, new THREE.MeshBasicMaterial( { color: 0x999999 } ) );
-          }
-          that.add(mesh);
-        } );
+        loader.load(uri,
+                    function ( geometry ) {
+                      geometry.computeFaceNormals();
+                      var mesh;
+                      if(material !== null) {
+                        mesh = new THREE.Mesh( geometry, material );
+                      } else {
+                        mesh = new THREE.Mesh( geometry,
+                                               new THREE.MeshBasicMaterial( { color: 0x999999 } ) );
+                      }
+                      that.add(mesh);
+                    },
+                    /*onProgress=*/null,
+                    function onLoadError(error) {
+                      console.error(error);
+                    });
       }
-=======
-  // check the type
-  var loader;
-  if (fileType === '.dae') {
-    loader = new THREE.ColladaLoader();
-    loader.log = function(message) {
-      if (that.warnings) {
-        console.warn(message);
-      }
-    };
-    loader.load(
-      uri,
-      function colladaReady(collada) {
-        // check for a scale factor in ColladaLoader2
-        // add a texture to anything that is missing one
-        if(material !== null) {
-          collada.scene.traverse(function(child) {
-            if(child instanceof THREE.Mesh) {
-              if(child.material === undefined) {
-                child.material = material;
-              }
-            }
-          });
-        }
-
-        that.add(collada.scene);
-      },
-      /*onProgress=*/null,
-      function onLoadError(error) {
-        console.error(error);
-      });
-  } else if (fileType === '.stl') {
-    loader = new THREE.STLLoader();
-    {
-      loader.load(uri,
-                  function ( geometry ) {
-                    geometry.computeFaceNormals();
-                    var mesh;
-                    if(material !== null) {
-                      mesh = new THREE.Mesh( geometry, material );
-                    } else {
-                      mesh = new THREE.Mesh( geometry,
-                                             new THREE.MeshBasicMaterial( { color: 0x999999 } ) );
-                    }
-                    that.add(mesh);
-                  },
-                  /*onProgress=*/null,
-                  function onLoadError(error) {
-                    console.error(error);
-                  });
->>>>>>> 05dbe3d2
     }
   };
 }