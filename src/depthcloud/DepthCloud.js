--- conflicted
+++ resolved
@@ -4,7 +4,6 @@
  * @author Julius Kammerl - jkammerl@willowgarage.com
  */
 
-<<<<<<< HEAD
 export class DepthCloud extends THREE.Object3D {
 
   /**
@@ -16,6 +15,7 @@
    *   * url - the URL of the stream
    *   * streamType (optional) - the stream type: mjpeg or vp8 video (defaults to vp8)
    *   * f (optional) - the camera's focal length (defaults to standard Kinect calibration)
+   *   * maxDepthPerTile (optional) - the factor with which we control the desired depth range (defaults to 1.0)
    *   * pointSize (optional) - point size (pixels) for rendered point cloud
    *   * width (optional) - width of the video stream
    *   * height (optional) - height of the video stream
@@ -25,41 +25,11 @@
   constructor(options) {
     super();
     options = options || {};
-=======
-/**
- * The DepthCloud object.
- *
- * @constructor
- * @param options - object with following keys:
- *
- *   * url - the URL of the stream
- *   * streamType (optional) - the stream type: mjpeg or vp8 video (defaults to vp8)
- *   * f (optional) - the camera's focal length (defaults to standard Kinect calibration)
- *   * maxDepthPerTile (optional) - the factor with which we control the desired depth range (defaults to 1.0)
- *   * pointSize (optional) - point size (pixels) for rendered point cloud
- *   * width (optional) - width of the video stream
- *   * height (optional) - height of the video stream
- *   * whiteness (optional) - blends rgb values to white (0..100)
- *   * varianceThreshold (optional) - threshold for variance filter, used for compression artifact removal
- */
-ROS3D.DepthCloud = function(options) {
-  THREE.Object3D.call(this);
-  options = options || {};
-
-  this.url = options.url;
-  this.streamType = options.streamType || 'vp8';
-  this.f = options.f || 526;
-  this.maxDepthPerTile = options.maxDepthPerTile || 1.0;
-  this.pointSize = options.pointSize || 3;
-  this.width = options.width || 1024;
-  this.height = options.height || 1024;
-  this.whiteness = options.whiteness || 0;
-  this.varianceThreshold = options.varianceThreshold || 0.000016667;
->>>>>>> 05dbe3d2
 
     this.url = options.url;
     this.streamType = options.streamType || 'vp8';
     this.f = options.f || 526;
+    this.maxDepthPerTile = options.maxDepthPerTile || 1.0;
     this.pointSize = options.pointSize || 3;
     this.width = options.width || 1024;
     this.height = options.height || 1024;
@@ -77,143 +47,9 @@
       this.video.loop = true;
     }
 
-<<<<<<< HEAD
     this.video.src = this.url;
     this.video.crossOrigin = 'Anonymous';
     this.video.setAttribute('crossorigin', 'Anonymous');
-=======
-  // define custom shaders
-  this.vertex_shader = [
-    'uniform sampler2D map;',
-    '',
-    'uniform float width;',
-    'uniform float height;',
-    'uniform float nearClipping, farClipping;',
-    '',
-    'uniform float pointSize;',
-    'uniform float zOffset;',
-    '',
-    'uniform float focallength;',
-    'uniform float maxDepthPerTile;',
-    '',
-    'varying vec2 vUvP;',
-    'varying vec2 colorP;',
-    '',
-    'varying float depthVariance;',
-    'varying float maskVal;',
-    '',
-    'float sampleDepth(vec2 pos)',
-    '  {',
-    '    float depth;',
-    '    ',
-    '    vec2 vUv = vec2( pos.x / (width*2.0), pos.y / (height*2.0)+0.5 );',
-    '    vec2 vUv2 = vec2( pos.x / (width*2.0)+0.5, pos.y / (height*2.0)+0.5 );',
-    '    ',
-    '    vec4 depthColor = texture2D( map, vUv );',
-    '    ',
-    '    depth = ( depthColor.r + depthColor.g + depthColor.b ) / 3.0 ;',
-    '    ',
-    '    if (depth>0.99)',
-    '    {',
-    '      vec4 depthColor2 = texture2D( map, vUv2 );',
-    '      float depth2 = ( depthColor2.r + depthColor2.g + depthColor2.b ) / 3.0 ;',
-    '      depth = 0.99+depth2;',
-    '    }',
-    '    ',
-    '    return depth;',
-    '  }',
-    '',
-    'float median(float a, float b, float c)',
-    '  {',
-    '    float r=a;',
-    '    ',
-    '    if ( (a<b) && (b<c) )',
-    '    {',
-    '      r = b;',
-    '    }',
-    '    if ( (a<c) && (c<b) )',
-    '    {',
-    '      r = c;',
-    '    }',
-    '    return r;',
-    '  }',
-    '',
-    'float variance(float d1, float d2, float d3, float d4, float d5, float d6, float d7, float d8, float d9)',
-    '  {',
-    '    float mean = (d1 + d2 + d3 + d4 + d5 + d6 + d7 + d8 + d9) / 9.0;',
-    '    float t1 = (d1-mean);',
-    '    float t2 = (d2-mean);',
-    '    float t3 = (d3-mean);',
-    '    float t4 = (d4-mean);',
-    '    float t5 = (d5-mean);',
-    '    float t6 = (d6-mean);',
-    '    float t7 = (d7-mean);',
-    '    float t8 = (d8-mean);',
-    '    float t9 = (d9-mean);',
-    '    float v = (t1*t1+t2*t2+t3*t3+t4*t4+t5*t5+t6*t6+t7*t7+t8*t8+t9*t9)/9.0;',
-    '    return v;',
-    '  }',
-    '',
-    'vec2 decodeDepth(vec2 pos)',
-    '  {',
-    '    vec2 ret;',
-    '    ',
-    '    ',
-    '    float depth1 = sampleDepth(vec2(position.x-1.0, position.y-1.0));',
-    '    float depth2 = sampleDepth(vec2(position.x, position.y-1.0));',
-    '    float depth3 = sampleDepth(vec2(position.x+1.0, position.y-1.0));',
-    '    float depth4 = sampleDepth(vec2(position.x-1.0, position.y));',
-    '    float depth5 = sampleDepth(vec2(position.x, position.y));',
-    '    float depth6 = sampleDepth(vec2(position.x+1.0, position.y));',
-    '    float depth7 = sampleDepth(vec2(position.x-1.0, position.y+1.0));',
-    '    float depth8 = sampleDepth(vec2(position.x, position.y+1.0));',
-    '    float depth9 = sampleDepth(vec2(position.x+1.0, position.y+1.0));',
-    '    ',
-    '    float median1 = median(depth1, depth2, depth3);',
-    '    float median2 = median(depth4, depth5, depth6);',
-    '    float median3 = median(depth7, depth8, depth9);',
-    '    ',
-    '    ret.x = median(median1, median2, median3);',
-    '    ret.y = variance(depth1, depth2, depth3, depth4, depth5, depth6, depth7, depth8, depth9);',
-    '    ',
-    '    return ret;',
-    '    ',
-    '  }',
-    '',
-    '',
-    'void main() {',
-    '  ',
-    '  vUvP = vec2( position.x / (width*2.0), position.y / (height*2.0)+0.5 );',
-    '  colorP = vec2( position.x / (width*2.0)+0.5 , position.y / (height*2.0)  );',
-    '  ',
-    '  vec4 pos = vec4(0.0,0.0,0.0,0.0);',
-    '  depthVariance = 0.0;',
-    '  ',
-    '  if ( (vUvP.x<0.0)|| (vUvP.x>0.5) || (vUvP.y<0.5) || (vUvP.y>0.0))',
-    '  {',
-    '    vec2 smp = decodeDepth(vec2(position.x, position.y));',
-    '    float depth = smp.x;',
-    '    depthVariance = smp.y;',
-    '    ',
-    '    float z = -depth;',
-    '    ',
-    '    pos = vec4(',
-    '      ( position.x / width - 0.5 ) * z * 0.5 * maxDepthPerTile * (1000.0/focallength) * -1.0,',
-    '      ( position.y / height - 0.5 ) * z * 0.5 * maxDepthPerTile * (1000.0/focallength),',
-    '      (- z + zOffset / 1000.0) * maxDepthPerTile,',
-    '      1.0);',
-    '    ',
-    '    vec2 maskP = vec2( position.x / (width*2.0), position.y / (height*2.0)  );',
-    '    vec4 maskColor = texture2D( map, maskP );',
-    '    maskVal = ( maskColor.r + maskColor.g + maskColor.b ) / 3.0 ;',
-    '  }',
-    '  ',
-    '  gl_PointSize = pointSize;',
-    '  gl_Position = projectionMatrix * modelViewMatrix * pos;',
-    '  ',
-    '}'
-    ].join('\n');
->>>>>>> 05dbe3d2
 
     // define custom shaders
     this.vertex_shader = [
@@ -227,6 +63,7 @@
       'uniform float zOffset;',
       '',
       'uniform float focallength;',
+      'uniform float maxDepthPerTile;',
       '',
       'varying vec2 vUvP;',
       'varying vec2 colorP;',
@@ -330,9 +167,9 @@
       '    float z = -depth;',
       '    ',
       '    pos = vec4(',
-      '      ( position.x / width - 0.5 ) * z * (1000.0/focallength) * -1.0,',
-      '      ( position.y / height - 0.5 ) * z * (1000.0/focallength),',
-      '      (- z + zOffset / 1000.0) * 2.0,',
+      '      ( position.x / width - 0.5 ) * z * 0.5 * maxDepthPerTile * (1000.0/focallength) * -1.0,',
+      '      ( position.y / height - 0.5 ) * z * 0.5 * maxDepthPerTile * (1000.0/focallength),',
+      '      (- z + zOffset / 1000.0) * maxDepthPerTile,',
       '      1.0);',
       '    ',
       '    vec2 maskP = vec2( position.x / (width*2.0), position.y / (height*2.0)  );',
@@ -446,26 +283,15 @@
           'varianceThreshold' : {
             type : 'f',
             value : this.varianceThreshold
-          }
+          },
+          'maxDepthPerTile': {
+            type : 'f',
+            value : this.maxDepthPerTile
+          },
         },
-<<<<<<< HEAD
         vertexShader : this.vertex_shader,
         fragmentShader : this.fragment_shader
       });
-=======
-        'varianceThreshold' : {
-          type : 'f',
-          value : this.varianceThreshold
-        },
-        'maxDepthPerTile': {
-          type : 'f',
-          value : this.maxDepthPerTile
-        },
-      },
-      vertexShader : this.vertex_shader,
-      fragmentShader : this.fragment_shader
-    });
->>>>>>> 05dbe3d2
 
       this.mesh = new THREE.ParticleSystem(this.geometry, this.material);
       this.mesh.position.x = 0;
