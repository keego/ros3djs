--- conflicted
+++ resolved
@@ -1,7 +1,7 @@
 import THREE from '../../shims/three/core.js';
 import * as ROSLIB from 'roslib';
 
-import { Particles } from './Particles'
+import { Points } from './Points'
 
 /**
  * @author David V. Lu!! - davidvlu@gmail.com
@@ -44,7 +44,6 @@
 for(var i=0;i<64;i++){decode64.e[decode64.S.charAt(i)]=i;}
 
 
-<<<<<<< HEAD
 export class PointCloud2 extends THREE.Object3D {
 
   /**
@@ -54,22 +53,22 @@
    * @param options - object with following keys:
    *
    *  * ros - the ROSLIB.Ros connection handle
-   *  * topic - the marker topic to listen to
+   *  * topic - the marker topic to listen to (default: '/points')
    *  * tfClient - the TF client handle to use
-   *  * texture - (optional) Image url for a texture to use for the points. Defaults to a single white pixel.
-   *  * rootObject (optional) - the root object to add this marker to
-   *  * size (optional) - size to draw each point (default 0.05)
-   *  * max_pts (optional) - number of points to draw (default 100)
-   *  * color (optional) - point color (otherwise taken from the topic)
+   *  * rootObject (optional) - the root object to add this marker to use for the points.
+   *  * max_pts (optional) - number of points to draw (default: 10000)
+   *  * pointRatio (optional) - point subsampling ratio (default: 1, no subsampling)
+   *  * messageRatio (optional) - message subsampling ratio (default: 1, no subsampling)
+   *  * material (optional) - a material object or an option to construct a PointsMaterial.
+   *  * colorsrc (optional) - the field to be used for coloring (default: 'rgb')
+   *  * colormap (optional) - function that turns the colorsrc field value to a color
    */
   constructor(options) {
     super();
     options = options || {};
     this.ros = options.ros;
     this.topicName = options.topic || '/points';
-    this.color = options.color;
-
-    this.particles = new Particles(options);
+    this.points = new Points(options);
     this.rosTopic = undefined;
     this.subscribe();
   };
@@ -93,112 +92,40 @@
     this.rosTopic.subscribe(this.processMessage.bind(this));
   };
 
-  processMessage(message){
-    setFrame(this.particles, message.header.frame_id);
-
-    var n = message.height*message.width;
-    var buffer;
-    if(message.data.buffer){
-      buffer = message.data.buffer.buffer;
-    }else{
-      buffer = Uint8Array.from(decode64(message.data)).buffer;
-    }
-    var dv = new DataView(buffer);
-    var color;
-    if(this.color !== undefined){
-      color = new THREE.Color(this.color);
-    }
-    for(var i=0;i<n;i++){
-      var pt = read_point(message, i, dv);
-      this.particles.points[i] = new THREE.Vector3( pt['x'], pt['y'], pt['z'] );
-      this.particles.colors[ i ] = color || new THREE.Color( pt['rgb'] );
-      this.particles.alpha[i] = 1.0;
+  processMessage(msg){
+    if(!this.points.setup(msg.header.frame_id, msg.point_step, msg.fields)) {
+        return;
     }
 
-    finishedUpdate(this.particles, n);
+    var n, pointRatio = this.points.pointRatio;
+
+    if (msg.data.buffer) {
+      this.points.buffer = msg.data.buffer;
+      n = msg.height*msg.width / pointRatio;
+    } else {
+      n = decode64(msg.data, this.points.buffer, msg.point_step, pointRatio);
+      pointRatio = 1;
+    }
+
+    var dv = new DataView(this.points.buffer.buffer);
+    var littleEndian = !msg.is_bigendian;
+    var x = this.points.fields.x.offset;
+    var y = this.points.fields.y.offset;
+    var z = this.points.fields.z.offset;
+    var base, color;
+    for(var i = 0; i < n; i++){
+      base = i * pointRatio * msg.point_step;
+      this.points.positions.array[3*i    ] = dv.getFloat32(base+x, littleEndian);
+      this.points.positions.array[3*i + 1] = dv.getFloat32(base+y, littleEndian);
+      this.points.positions.array[3*i + 2] = dv.getFloat32(base+z, littleEndian);
+
+      if(this.points.colors){
+          color = this.points.colormap(this.points.getColor(dv,base,littleEndian));
+          this.points.colors.array[3*i    ] = color.r;
+          this.points.colors.array[3*i + 1] = color.g;
+          this.points.colors.array[3*i + 2] = color.b;
+      }
+    }
+    this.points.update(n);
   };
-}
-=======
-/**
- * A PointCloud2 client that listens to a given topic and displays the points.
- *
- * @constructor
- * @param options - object with following keys:
- *
- *  * ros - the ROSLIB.Ros connection handle
- *  * topic - the marker topic to listen to (default: '/points')
- *  * tfClient - the TF client handle to use
- *  * rootObject (optional) - the root object to add this marker to use for the points.
- *  * max_pts (optional) - number of points to draw (default: 10000)
- *  * pointRatio (optional) - point subsampling ratio (default: 1, no subsampling)
- *  * messageRatio (optional) - message subsampling ratio (default: 1, no subsampling)
- *  * material (optional) - a material object or an option to construct a PointsMaterial.
- *  * colorsrc (optional) - the field to be used for coloring (default: 'rgb')
- *  * colormap (optional) - function that turns the colorsrc field value to a color
- */
-ROS3D.PointCloud2 = function(options) {
-  options = options || {};
-  this.ros = options.ros;
-  this.topicName = options.topic || '/points';
-  this.points = new ROS3D.Points(options);
-  this.rosTopic = undefined;
-  this.subscribe();
-};
-ROS3D.PointCloud2.prototype.__proto__ = THREE.Object3D.prototype;
-
-
-ROS3D.PointCloud2.prototype.unsubscribe = function(){
-  if(this.rosTopic){
-    this.rosTopic.unsubscribe();
-  }
-};
-
-ROS3D.PointCloud2.prototype.subscribe = function(){
-  this.unsubscribe();
-
-  // subscribe to the topic
-  this.rosTopic = new ROSLIB.Topic({
-    ros : this.ros,
-    name : this.topicName,
-    messageType : 'sensor_msgs/PointCloud2'
-  });
-  this.rosTopic.subscribe(this.processMessage.bind(this));
-};
-
-ROS3D.PointCloud2.prototype.processMessage = function(msg){
-  if(!this.points.setup(msg.header.frame_id, msg.point_step, msg.fields)) {
-      return;
-  }
-
-  var n, pointRatio = this.points.pointRatio;
-
-  if (msg.data.buffer) {
-    this.points.buffer = msg.data.buffer;
-    n = msg.height*msg.width / pointRatio;
-  } else {
-    n = decode64(msg.data, this.points.buffer, msg.point_step, pointRatio);
-    pointRatio = 1;
-  }
-
-  var dv = new DataView(this.points.buffer.buffer);
-  var littleEndian = !msg.is_bigendian;
-  var x = this.points.fields.x.offset;
-  var y = this.points.fields.y.offset;
-  var z = this.points.fields.z.offset;
-  var base, color;
-  for(var i = 0; i < n; i++){
-    base = i * pointRatio * msg.point_step;
-    this.points.positions.array[3*i    ] = dv.getFloat32(base+x, littleEndian);
-    this.points.positions.array[3*i + 1] = dv.getFloat32(base+y, littleEndian);
-    this.points.positions.array[3*i + 2] = dv.getFloat32(base+z, littleEndian);
-
-    if(this.points.colors){
-        color = this.points.colormap(this.points.getColor(dv,base,littleEndian));
-        this.points.colors.array[3*i    ] = color.r;
-        this.points.colors.array[3*i + 1] = color.g;
-        this.points.colors.array[3*i + 2] = color.b;
-    }
-  }
-  this.points.update(n);
-};
->>>>>>> 05dbe3d2
+}