--- conflicted
+++ resolved
@@ -1,13 +1,12 @@
 import THREE from '../../shims/three/core.js';
 import * as ROSLIB from 'roslib';
 
-import { Particles } from './Particles'
+import { Points } from './Points'
 
 /**
  * @author David V. Lu!! - davidvlu@gmail.com
  */
 
-<<<<<<< HEAD
 export class LaserScan extends THREE.Object3D {
 
   /**
@@ -17,49 +16,22 @@
    * @param options - object with following keys:
    *
    *  * ros - the ROSLIB.Ros connection handle
-   *  * topic - the marker topic to listen to
+   *  * topic - the marker topic to listen to (default '/scan')
    *  * tfClient - the TF client handle to use
-   *  * color - (optional) color of the points (default 0xFFA500)
-   *  * texture - (optional) Image url for a texture to use for the points. Defaults to a single white pixel.
-   *  * rootObject (optional) - the root object to add this marker to
-   *  * size (optional) - size to draw each point (default 0.05)
-   *  * max_pts (optional) - number of points to draw (default 100)
+   *  * rootObject (optional) - the root object to add this marker to use for the points.
+   *  * max_pts (optional) - number of points to draw (default: 10000)
+   *  * pointRatio (optional) - point subsampling ratio (default: 1, no subsampling)
+   *  * messageRatio (optional) - message subsampling ratio (default: 1, no subsampling)
+   *  * material (optional) - a material object or an option to construct a PointsMaterial.
    */
   constructor(options) {
     super();
     options = options || {};
     this.ros = options.ros;
     this.topicName = options.topic || '/scan';
-    this.color = options.color || 0xFFA500;
-
-    this.particles = new Particles(options);
-
+    this.points = new Points(options);
     this.rosTopic = undefined;
     this.subscribe();
-=======
-/**
- * A LaserScan client that listens to a given topic and displays the points.
- *
- * @constructor
- * @param options - object with following keys:
- *
- *  * ros - the ROSLIB.Ros connection handle
- *  * topic - the marker topic to listen to (default '/scan')
- *  * tfClient - the TF client handle to use
- *  * rootObject (optional) - the root object to add this marker to use for the points.
- *  * max_pts (optional) - number of points to draw (default: 10000)
- *  * pointRatio (optional) - point subsampling ratio (default: 1, no subsampling)
- *  * messageRatio (optional) - message subsampling ratio (default: 1, no subsampling)
- *  * material (optional) - a material object or an option to construct a PointsMaterial.
- */
-ROS3D.LaserScan = function(options) {
-  options = options || {};
-  this.ros = options.ros;
-  this.topicName = options.topic || '/scan';
-  this.points = new ROS3D.Points(options);
-  this.rosTopic = undefined;
-  this.subscribe();
->>>>>>> 05dbe3d2
 
   };
 
@@ -82,42 +54,21 @@
     this.rosTopic.subscribe(this.processMessage.bind(this));
   };
 
-<<<<<<< HEAD
   processMessage(message){
-    setFrame(this.particles, message.header.frame_id);
-
+    if(!this.points.setup(message.header.frame_id)) {
+        return;
+    }
     var n = message.ranges.length;
-    for(var i=0;i<n;i++){
+    var j = 0;
+    for(var i=0;i<n;i+=this.points.pointRatio){
       var range = message.ranges[i];
-      if(range < message.range_min || range > message.range_max){
-        this.particles.alpha[i] = 0.0;
-      }else{
+      if(range >= message.range_min && range <= message.range_max){
           var angle = message.angle_min + i * message.angle_increment;
-          this.particles.points[i] = new THREE.Vector3( range * Math.cos(angle), range * Math.sin(angle), 0.0 );
-          this.particles.alpha[i] = 1.0;
+          this.points.positions.array[j++] = range * Math.cos(angle);
+          this.points.positions.array[j++] = range * Math.sin(angle);
+          this.points.positions.array[j++] = 0.0;
       }
-      this.particles.colors[ i ] = new THREE.Color( this.color );
     }
-
-    finishedUpdate(this.particles, n);
+    this.points.update(j/3);
   };
-}
-=======
-ROS3D.LaserScan.prototype.processMessage = function(message){
-  if(!this.points.setup(message.header.frame_id)) {
-      return;
-  }
-  var n = message.ranges.length;
-  var j = 0;
-  for(var i=0;i<n;i+=this.points.pointRatio){
-    var range = message.ranges[i];
-    if(range >= message.range_min && range <= message.range_max){
-        var angle = message.angle_min + i * message.angle_increment;
-        this.points.positions.array[j++] = range * Math.cos(angle);
-        this.points.positions.array[j++] = range * Math.sin(angle);
-        this.points.positions.array[j++] = 0.0;
-    }
-  }
-  this.points.update(j/3);
-};
->>>>>>> 05dbe3d2
+}