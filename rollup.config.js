const rollup = require('rollup');

// plugin that transpiles output into commonjs format
const commonjs = require('rollup-plugin-commonjs');
// plugin that transpiles es6 to es5 for legacy platforms
const buble = require('rollup-plugin-buble');
// plugin that shows output file info
const filesize = require('rollup-plugin-filesize');
/// plugin that resolves node module imports
const resolve = require('rollup-plugin-node-resolve');
// plugin that minifies and obfuscates code
const uglify = require('rollup-plugin-uglify');

const pkg = require('./package.json');
<<<<<<< HEAD
const input = 'src/index.js'
=======
const input = 'src-esm/index.js';
>>>>>>> 40c3cbc5

const browserGlobals = {
  roslib: 'ROSLIB',
};

const moduleGlobals = {
  roslib: 'ROSLIB',
};

const outputFiles = {
  commonModule: pkg.main,
  esModule: pkg.module,
  browserGlobal: './build/ros3d.js',
  browserGlobalMinified: './build/ros3d.min.js',
};

export default [
  // build main as a CommonJS module for compatibility
  {
    input,
    output: {
      name: 'ROS3D',
      file: outputFiles.commonModule,
      format: 'cjs',
      globals: {
        ...moduleGlobals,
      }
    },
    external: [
      ...Object.keys(moduleGlobals)
    ],
    plugins: [
      resolve({ browser: true }),
      commonjs(),
      buble(),
      filesize(),
    ],
  },
  // build module as ES6 module for modern tooling
  {
    input,
    output: {
      name: 'ROS3D',
      file: outputFiles.esModule,
      format: 'es',
      globals: {
        ...moduleGlobals,
      }
    },
    external: [
      ...Object.keys(moduleGlobals)
    ],
    plugins: [
      resolve({ browser: true }),
      commonjs(),
      filesize(),
    ],
  },
  // build browser as IIFE module for script tag inclusion, unminified
  // Usage:
  // <script src="../build/ros3d.js"></script>
  {
    input,
    output: {
      name: 'ROS3D',
      file: outputFiles.browserGlobal,
      format: 'iife',
      globals: {
        ...browserGlobals,
      },
    },
    external: [
      ...Object.keys(browserGlobals),
    ],
    plugins: [
      resolve({ browser: true }),
      commonjs(),
      filesize(),
    ],
  },
  // build browser as IIFE module for script tag inclusion, minified
  // Usage:
  // <script src="../build/ros3d.min.js"></script>
  {
    input,
    output: {
      name: 'ROS3D',
      file: outputFiles.browserGlobalMinified,
      format: 'iife',
      globals: {
        ...browserGlobals,
      },
    },
    external: [
      ...Object.keys(browserGlobals),
    ],
    plugins: [
      resolve({ browser: true }),
      commonjs(),
      filesize(),
      uglify(),
    ],
  },
];<|MERGE_RESOLUTION|>--- conflicted
+++ resolved
@@ -12,11 +12,7 @@
 const uglify = require('rollup-plugin-uglify');
 
 const pkg = require('./package.json');
-<<<<<<< HEAD
-const input = 'src/index.js'
-=======
-const input = 'src-esm/index.js';
->>>>>>> 40c3cbc5
+const input = 'src/index.js';
 
 const browserGlobals = {
   roslib: 'ROSLIB',
